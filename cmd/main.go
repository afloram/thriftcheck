// Copyright 2021 Pinterest
//
// Licensed under the Apache License, Version 2.0 (the "License");
// you may not use this file except in compliance with the License.
// You may obtain a copy of the License at
//
//     http://www.apache.org/licenses/LICENSE-2.0
//
// Unless required by applicable law or agreed to in writing, software
// distributed under the License is distributed on an "AS IS" BASIS,
// WITHOUT WARRANTIES OR CONDITIONS OF ANY KIND, either express or implied.
// See the License for the specific language governing permissions and
// limitations under the License.

/*
Thriftcheck lints Thrift IDL files.

Usage:

	thriftcheck [options] [path ...]

Options:

	-I, --include value
		include path (can be specified multiple times)
	-c, --config string
		configuration file path (default ".thriftcheck.toml")
	--errors-only
		only report errors (not warnings)
	-h, --help
		show command help
	-l, --list
		list all available checks with their status and exit
	--stdin-filename string
		filename used when piping from stdin (default "stdin")
	-v, --verbose
		enable verbose (debugging) output
	--version
		print the version and exit
*/
package main

import (
	"errors"
	"flag"
	"fmt"
	"log"
	"os"
	"path/filepath"
	"regexp"
	"strings"

	"github.com/kkyr/fig"
	"github.com/pinterest/thriftcheck"
	"github.com/pinterest/thriftcheck/checks"
	"rsc.io/getopt"
)

// Config represents all of the configurable values.
type Config struct {
	Includes []string `fig:"includes"`
	Checks   struct {
		Enabled  []string `fig:"enabled"`
		Disabled []string `fix:"disabled"`

		Enum struct {
			Size struct {
				Warning int `fig:"warning"`
				Error   int `fig:"error"`
			}
		}

		Include struct {
			Restricted map[string]*regexp.Regexp `fig:"restricted"`
		}

		Map struct {
			Value struct {
				RestrictedTypes []thriftcheck.ThriftType `fig:"restricted"`
			}
		}

		Names struct {
			Reserved []string `fig:"reserved"`
		}

		Namespace struct {
			Patterns map[string]*regexp.Regexp `fig:"patterns"`
		}

		Types struct {
			Disallowed []string `fig:"disallowed"`
		}
	}
}

// Strings accumlates strings for a repeated command line flag.
type Strings []string

func (i *Strings) String() string {
	return strings.Join(*i, " ")
}

// Set adds a new value using a flag.Var-compatible interface.
func (i *Strings) Set(value string) error {
	*i = append(*i, value)
	return nil
}

var (
	version       = "dev"
	revision      = "dev"
	includes      Strings
	configFile    = flag.String("c", ".thriftcheck.toml", "configuration file path")
	errorsOnly    = flag.Bool("errors-only", false, "only report errors (not warnings)")
	helpFlag      = flag.Bool("h", false, "show command help")
	listFlag      = flag.Bool("l", false, "list all available checks with their status and exit")
	stdinFilename = flag.String("stdin-filename", "stdin", "filename used when piping from stdin")
	verboseFlag   = flag.Bool("v", false, "enable verbose (debugging) output")
	versionFlag   = flag.Bool("version", false, "print the version and exit")
)

func init() {
	flag.Var(&includes, "I", "include path (can be specified multiple times)")
	flag.Usage = func() {
		fmt.Fprintf(flag.CommandLine.Output(), "usage: thriftcheck [options] [path ...]\n")
		getopt.PrintDefaults()
	}
	getopt.Aliases(
		"I", "include",
		"c", "config",
		"h", "help",
		"l", "list",
		"v", "verbose")
}

func isFlagSet(name string) bool {
	set := false
	flag.Visit(func(f *flag.Flag) {
		if f.Name == name {
			set = true
		}
	})
	return set
}

func loadConfig(cfg *Config) error {
	if err := fig.Load(cfg, fig.UseStrict(), fig.File(*configFile)); err != nil {
		// Ignore FileNotFound when we're using the default configuration file.
		if errors.Is(err, fig.ErrFileNotFound) && !isFlagSet("c") {
			return nil
		}
		return err
	}
	return nil
}

func validateConfig(cfg Config) error {
	for _, t := range cfg.Checks.Types.Disallowed {
		if _, ok := checks.TypeToTypeCheckerFunc[t]; !ok {
			return fmt.Errorf("configuration validation failed: unsupported disallowed type (%s)", t)
		}
	}
	return nil
}

func lint(l *thriftcheck.Linter, paths []string) (thriftcheck.Messages, error) {
	if len(paths) == 1 && paths[0] == "-" {
		return l.Lint(os.Stdin, *stdinFilename)
	}
	paths, err := expandPaths(paths)
	if err != nil {
		return nil, err
	}
	return l.LintFiles(paths)
}

func expandPaths(paths []string) ([]string, error) {
	var filenames []string
	for _, path := range paths {
		info, err := os.Stat(path)
		if err != nil {
			return nil, err
		}

		if !info.IsDir() {
			filenames = append(filenames, path)
			continue
		}

		err = filepath.Walk(path, func(path string, info os.FileInfo, err error) error {
			if err != nil {
				return err
			}

			if !info.IsDir() && filepath.Ext(path) == ".thrift" {
				filenames = append(filenames, path)
			}

			return nil
		})
		if err != nil {
			return nil, err
		}
	}

	return filenames, nil
}

func main() {
	// Parse command line flags
	if err := getopt.CommandLine.Parse(os.Args[1:]); err != nil {
		os.Exit(1 << uint(thriftcheck.Error))
	}
	if *helpFlag {
		flag.Usage()
		os.Exit(0)
	}
	if *versionFlag {
		fmt.Fprintf(flag.CommandLine.Output(), "thriftcheck %s (%s)\n", version, revision)
		os.Exit(0)
	}

	// Load the (optional) configuration file
	var cfg Config
	if err := loadConfig(&cfg); err != nil {
		fmt.Fprintln(os.Stderr, err)
		os.Exit(1 << uint(thriftcheck.Error))
	}
<<<<<<< HEAD
	if err := validateConfig(cfg); err != nil {
		fmt.Fprintln(os.Stderr, err)
		os.Exit(1 << uint(thriftcheck.Error))
	}
=======

>>>>>>> 0cabfa96
	if len(includes) > 0 {
		cfg.Includes = includes
	}

	// Build the set of checks we'll use for the linter
	allChecks := thriftcheck.Checks{
		checks.CheckConstantRef(),
		checks.CheckEnumSize(cfg.Checks.Enum.Size.Warning, cfg.Checks.Enum.Size.Error),
		checks.CheckFieldIDMissing(),
		checks.CheckFieldIDNegative(),
		checks.CheckFieldIDZero(),
		checks.CheckFieldOptional(),
		checks.CheckFieldRequiredness(),
		checks.CheckFieldDocMissing(),
		checks.CheckIncludePath(),
		checks.CheckIncludeRestricted(cfg.Checks.Include.Restricted),
		checks.CheckInteger64bit(),
		checks.CheckMapKeyType(),
		checks.CheckMapValueType(cfg.Checks.Map.Value.RestrictedTypes),
		checks.CheckNamesReserved(cfg.Checks.Names.Reserved),
		checks.CheckNamespacePattern(cfg.Checks.Namespace.Patterns),
		checks.CheckSetValueType(),
		checks.CheckTypesDisallowed(cfg.Checks.Types.Disallowed),
	}

	checks := allChecks
	if len(cfg.Checks.Disabled) > 0 {
		checks = checks.Without(cfg.Checks.Disabled)
	}
	if len(cfg.Checks.Enabled) > 0 {
		checks = checks.With(cfg.Checks.Enabled)
	}
	if *listFlag {
		enabledNames := make(map[string]bool, len(checks))
		for _, check := range checks {
			enabledNames[check.Name] = true
		}
		for _, name := range allChecks.SortedNames() {
			status := "disabled"
			if enabledNames[name] {
				status = "enabled"
			}
			fmt.Printf("%-30s %s\n", name, status)
		}
		os.Exit(0)
	}

	// Build the set of linter options
	options := []thriftcheck.Option{
		thriftcheck.WithIncludes(cfg.Includes),
	}
	if *verboseFlag {
		logger := log.New(os.Stderr, "", log.Ltime|log.Lmicroseconds|log.Lshortfile)
		options = append(options, thriftcheck.WithLogger(logger))
	}

	paths := flag.Args()
	if len(paths) == 0 {
		flag.Usage()
		os.Exit(0)
	}

	// Create the linter and run it over the input files
	linter := thriftcheck.NewLinter(checks, options...)
	messages, err := lint(linter, paths)
	if err != nil {
		fmt.Fprintln(os.Stderr, err)
		os.Exit(1 << uint(thriftcheck.Error))
	}

	// Print any messages reported by the linter
	status := 0
	for _, m := range messages {
		if *errorsOnly && m.Severity != thriftcheck.Error {
			continue
		}
		fmt.Println(m)
		status |= 1 << uint(m.Severity)
	}
	os.Exit(status)
}<|MERGE_RESOLUTION|>--- conflicted
+++ resolved
@@ -227,14 +227,11 @@
 		fmt.Fprintln(os.Stderr, err)
 		os.Exit(1 << uint(thriftcheck.Error))
 	}
-<<<<<<< HEAD
 	if err := validateConfig(cfg); err != nil {
 		fmt.Fprintln(os.Stderr, err)
 		os.Exit(1 << uint(thriftcheck.Error))
 	}
-=======
-
->>>>>>> 0cabfa96
+
 	if len(includes) > 0 {
 		cfg.Includes = includes
 	}
